/*
* Copyright (C) 2025 Google LLC
*
* Licensed under the Apache License, Version 2.0 (the "License"); you may not
* use this file except in compliance with the License. You may obtain a copy of
* the License at
*
*   http://www.apache.org/licenses/LICENSE-2.0
*
* Unless required by applicable law or agreed to in writing, software
* distributed under the License is distributed on an "AS IS" BASIS, WITHOUT
* WARRANTIES OR CONDITIONS OF ANY KIND, either express or implied. See the
* License for the specific language governing permissions and limitations under
* the License.
 */

package utilities

import (
	"fmt"
	"strconv"
	"strings"
	"time"

	"github.com/GoogleCloudPlatform/cloud-bigtable-ecosystem/cassandra-bigtable-migration-tools/cassandra-bigtable-proxy/collectiondecoder"
	"github.com/GoogleCloudPlatform/cloud-bigtable-ecosystem/cassandra-bigtable-migration-tools/cassandra-bigtable-proxy/global/types"
	"github.com/GoogleCloudPlatform/cloud-bigtable-ecosystem/cassandra-bigtable-migration-tools/cassandra-bigtable-proxy/third_party/datastax/proxycore"
	"github.com/datastax/go-cassandra-native-protocol/datatype"
	"github.com/datastax/go-cassandra-native-protocol/primitive"
)

const (
	KEY_TYPE_PARTITION  = "partition"
	KEY_TYPE_CLUSTERING = "clustering"
	KEY_TYPE_REGULAR    = "regular"
)

<<<<<<< HEAD
=======
type LoggerConfig struct {
	OutputType string `yaml:"outputType"`
	Filename   string `yaml:"fileName"`
	MaxSize    int    `yaml:"maxSize"`    // megabytes
	MaxBackups int    `yaml:"maxBackups"` // The value of MaxBackups determines how many previous log files are kept after a new log file is created due to the MaxSize or MaxAge limits.
	MaxAge     int    `yaml:"maxAge"`     // days
	Compress   bool   `yaml:"compress"`   // the rotated log files to be compressed to save disk space.
}

// from https://cassandra.apache.org/doc/4.0/cassandra/cql/appendices.html#appendix-A
// a value of "true" means the keyword is truly reserved, while a value of "false" means the keyword is non-reserved/available in certain situations.
var reservedKeywords = map[string]bool{
	"ADD":          true,
	"AGGREGATE":    true,
	"ALL":          false,
	"ALLOW":        true,
	"ALTER":        true,
	"AND":          true,
	"ANY":          true,
	"APPLY":        true,
	"AS":           false,
	"ASC":          true,
	"ASCII":        false,
	"AUTHORIZE":    true,
	"BATCH":        true,
	"BEGIN":        true,
	"BIGINT":       false,
	"BLOB":         false,
	"BOOLEAN":      false,
	"BY":           true,
	"CLUSTERING":   false,
	"COLUMNFAMILY": true,
	"COMPACT":      false,
	"CONSISTENCY":  false,
	"COUNT":        false,
	"COUNTER":      false,
	"CREATE":       true,
	"CUSTOM":       false,
	"DECIMAL":      false,
	"DELETE":       true,
	"DESC":         true,
	"DISTINCT":     false,
	"DOUBLE":       false,
	"DROP":         true,
	"EACH_QUORUM":  true,
	"ENTRIES":      true,
	"EXISTS":       false,
	"FILTERING":    false,
	"FLOAT":        false,
	"FROM":         true,
	"FROZEN":       false,
	"FULL":         true,
	"GRANT":        true,
	"IF":           true,
	"IN":           true,
	"INDEX":        true,
	"INET":         true,
	"INFINITY":     true,
	"INSERT":       true,
	"INT":          false,
	"INTO":         true,
	"KEY":          false,
	"KEYSPACE":     true,
	"KEYSPACES":    true,
	"LEVEL":        false,
	"LIMIT":        true,
	"LIST":         false,
	"LOCAL_ONE":    true,
	"LOCAL_QUORUM": true,
	"MAP":          false,
	"MATERIALIZED": true,
	"MODIFY":       true,
	"NAN":          true,
	"NORECURSIVE":  true,
	"NOSUPERUSER":  false,
	"NOT":          true,
	"OF":           true,
	"ON":           true,
	"ONE":          true,
	"ORDER":        true,
	"PARTITION":    true,
	"PASSWORD":     true,
	"PER":          true,
	"PERMISSION":   false,
	"PERMISSIONS":  false,
	"PRIMARY":      true,
	"QUORUM":       true,
	"RENAME":       true,
	"REVOKE":       true,
	"SCHEMA":       true,
	"SELECT":       true,
	"SET":          true,
	"STATIC":       false,
	"STORAGE":      false,
	"SUPERUSER":    false,
	"TABLE":        true,
	"TEXT":         false,
	"TIME":         true,
	"TIMESTAMP":    false,
	"TIMEUUID":     false,
	"THREE":        true,
	"TO":           true,
	"TOKEN":        true,
	"TRUNCATE":     true,
	"TTL":          false,
	"TUPLE":        false,
	"TWO":          true,
	"TYPE":         false,
	"UNLOGGED":     true,
	"UPDATE":       true,
	"USE":          true,
	"USER":         false,
	"USERS":        false,
	"USING":        true,
	"UUID":         false,
	"VALUES":       false,
	"VARCHAR":      false,
	"VARINT":       false,
	"VIEW":         true,
	"WHERE":        true,
	"WITH":         true,
	"WRITETIME":    false,
	"BITSTRING":    false,
	"BYTE":         false,
	"COMPLEX":      false,
	"ENUM":         false,
	"INTERVAL":     false,
	"MACADDR":      false,
}

>>>>>>> a834f930
var (
	MapOfStrToStr     = datatype.NewMapType(datatype.Varchar, datatype.Varchar)
	MapOfStrToInt     = datatype.NewMapType(datatype.Varchar, datatype.Int)
	MapOfStrToBigInt  = datatype.NewMapType(datatype.Varchar, datatype.Bigint)
	MapOfStrToBool    = datatype.NewMapType(datatype.Varchar, datatype.Boolean)
	MapOfStrToFloat   = datatype.NewMapType(datatype.Varchar, datatype.Float)
	MapOfStrToDouble  = datatype.NewMapType(datatype.Varchar, datatype.Double)
	MapOfStrToTime    = datatype.NewMapType(datatype.Varchar, datatype.Timestamp)
	MapOfTimeToTime   = datatype.NewMapType(datatype.Timestamp, datatype.Timestamp)
	MapOfTimeToStr    = datatype.NewMapType(datatype.Timestamp, datatype.Varchar)
	MapOfTimeToInt    = datatype.NewMapType(datatype.Timestamp, datatype.Int)
	MapOfTimeToBigInt = datatype.NewMapType(datatype.Timestamp, datatype.Bigint)
	MapOfTimeToFloat  = datatype.NewMapType(datatype.Timestamp, datatype.Float)
	MapOfTimeToDouble = datatype.NewMapType(datatype.Timestamp, datatype.Double)
	MapOfTimeToBool   = datatype.NewMapType(datatype.Timestamp, datatype.Boolean)
	SetOfStr          = datatype.NewSetType(datatype.Varchar)
	SetOfInt          = datatype.NewSetType(datatype.Int)
	SetOfBigInt       = datatype.NewSetType(datatype.Bigint)
	SetOfBool         = datatype.NewSetType(datatype.Boolean)
	SetOfFloat        = datatype.NewSetType(datatype.Float)
	SetOfDouble       = datatype.NewSetType(datatype.Double)
	SetOfTimeStamp    = datatype.NewSetType(datatype.Timestamp)
	ListOfStr         = datatype.NewListType(datatype.Varchar)
	ListOfBool        = datatype.NewListType(datatype.Boolean)
	ListOfInt         = datatype.NewListType(datatype.Int)
	ListOfBigInt      = datatype.NewListType(datatype.Bigint)
	ListOfFloat       = datatype.NewListType(datatype.Float)
	ListOfDouble      = datatype.NewListType(datatype.Double)
	ListOfTimeStamp   = datatype.NewListType(datatype.Timestamp)
)

var (
	EncodedTrue, _  = proxycore.EncodeType(datatype.Boolean, primitive.ProtocolVersion4, true)
	EncodedFalse, _ = proxycore.EncodeType(datatype.Boolean, primitive.ProtocolVersion4, false)
)

// TODO: Move these variables to global level
const (
	// Primitive types
	CassandraTypeText      = "text"
	CassandraTypeString    = "string"
	CassandraTypeBlob      = "blob"
	CassandraTypeTimestamp = "timestamp"
	CassandraTypeInt       = "int"
	CassandraTypeBigint    = "bigint"
	CassandraTypeBoolean   = "boolean"
	CassandraTypeUuid      = "uuid"
	CassandraTypeFloat     = "float"
	CassandraTypeDouble    = "double"
	CassandraTypeCounter   = "counter"
)
const (
	Info  = "info"
	Debug = "debug"
	Error = "error"
	Warn  = "warn"
)

func IsCollectionColumn(c *types.Column) bool {
	return IsCollection(c.CQLType)
}

// IsCollection() checks if the provided data type is a collection type (list, set, or map).
func IsCollection(dt datatype.DataType) bool {
	switch dt.GetDataTypeCode() {
	case primitive.DataTypeCodeList, primitive.DataTypeCodeSet, primitive.DataTypeCodeMap:
		return true
	default:
		return false
	}
}

// DecodeBytesToCassandraColumnType(): Function to decode incoming bytes parameter
// for handleExecute scenario into corresponding go datatype
//
// Parameters:
//   - b: []byte
//   - choice:  datatype.DataType
//   - protocolVersion: primitive.ProtocolVersion
//
// Returns: (interface{}, error)
func DecodeBytesToCassandraColumnType(b []byte, choice datatype.PrimitiveType, protocolVersion primitive.ProtocolVersion) (any, error) {
	switch choice.GetDataTypeCode() {
	case primitive.DataTypeCodeVarchar:
		return proxycore.DecodeType(datatype.Varchar, protocolVersion, b)
	case primitive.DataTypeCodeDouble:
		return proxycore.DecodeType(datatype.Double, protocolVersion, b)
	case primitive.DataTypeCodeFloat:
		return proxycore.DecodeType(datatype.Float, protocolVersion, b)
	case primitive.DataTypeCodeBigint, primitive.DataTypeCodeCounter:
		return proxycore.DecodeType(datatype.Bigint, protocolVersion, b)
	case primitive.DataTypeCodeTimestamp:
		return proxycore.DecodeType(datatype.Timestamp, protocolVersion, b)
	case primitive.DataTypeCodeInt:
		var decodedInt int64
		if len(b) == 8 {
			decoded, err := proxycore.DecodeType(datatype.Bigint, protocolVersion, b)
			if err != nil {
				return nil, err
			}
			decodedInt = decoded.(int64)
		} else {
			decoded, err := proxycore.DecodeType(datatype.Int, protocolVersion, b)
			if err != nil {
				return nil, err
			}
			decodedInt = int64(decoded.(int32))
		}
		return decodedInt, nil
	case primitive.DataTypeCodeBoolean:
		return proxycore.DecodeType(datatype.Boolean, protocolVersion, b)
	case primitive.DataTypeCodeDate:
		return proxycore.DecodeType(datatype.Date, protocolVersion, b)
	case primitive.DataTypeCodeBlob:
		return proxycore.DecodeType(datatype.Blob, protocolVersion, b)
	default:
		res, err := decodeNonPrimitive(choice, b)
		return res, err
	}
}

func IsReservedCqlKeyword(s string) bool {
	// we're opting to treat reserved and "non-reserved" keywords the same, for simplicity
	_, found := reservedKeywords[strings.ToUpper(s)]
	return found
}

// decodeNonPrimitive() Decodes non-primitive types like list, list, and list from byte data based on the provided datatype choice. Returns the decoded collection or an error if unsupported.
func decodeNonPrimitive(choice datatype.PrimitiveType, b []byte) (any, error) {
	var err error
	// Check if it's a list type
	if choice.GetDataTypeCode() == primitive.DataTypeCodeList {
		// Get the element type
		listType := choice.(datatype.ListType)
		elementType := listType.GetElementType()

		// Now check the element type's code
		switch elementType.GetDataTypeCode() {
		case primitive.DataTypeCodeVarchar:
			decodedList, err := collectiondecoder.DecodeCollection(ListOfStr, primitive.ProtocolVersion4, b)
			if err != nil {
				return nil, err
			}
			return decodedList, err
		case primitive.DataTypeCodeInt:
			decodedList, err := collectiondecoder.DecodeCollection(ListOfInt, primitive.ProtocolVersion4, b)
			if err != nil {
				return nil, err
			}
			return decodedList, err
		case primitive.DataTypeCodeBigint:
			decodedList, err := collectiondecoder.DecodeCollection(ListOfBigInt, primitive.ProtocolVersion4, b)
			if err != nil {
				return nil, err
			}
			return decodedList, err
		case primitive.DataTypeCodeDouble:
			decodedList, err := collectiondecoder.DecodeCollection(ListOfDouble, primitive.ProtocolVersion4, b)
			if err != nil {
				return nil, err
			}
			return decodedList, err
		default:
			err = fmt.Errorf("unsupported list element type to decode - %v", elementType.GetDataTypeCode())
			return nil, err
		}
	}

	err = fmt.Errorf("unsupported Datatype to decode - %v", choice.GetDataTypeCode())
	return nil, err
}

// defaultIfEmpty() returns a default string value if the provided value is empty.
// Useful for setting default configuration values.
func defaultIfEmpty(value, defaultValue string) string {
	if value == "" {
		return defaultValue
	}
	return value
}

// defaultIfZero() returns a default integer value if the provided value is zero.
// Useful for setting default configuration values.
func defaultIfZero(value, defaultValue int) int {
	if value == 0 {
		return defaultValue
	}
	return value
}

// TypeConversion() converts a Go data type to a Cassandra protocol-compliant byte array.
//
// Parameters:
//   - s: The data to be converted.
//   - protocalV: Cassandra protocol version.
//
// Returns: Byte array in Cassandra protocol format or an error if conversion fails.
func TypeConversion(s any, protocalV primitive.ProtocolVersion) ([]byte, error) {
	var bytes []byte
	var err error
	switch v := s.(type) {
	case string:
		bytes, err = proxycore.EncodeType(datatype.Varchar, protocalV, v)
	case time.Time:
		bytes, err = proxycore.EncodeType(datatype.Timestamp, protocalV, v)
	case []byte:
		bytes, err = proxycore.EncodeType(datatype.Blob, protocalV, v)
	case int64:
		bytes, err = proxycore.EncodeType(datatype.Bigint, protocalV, v)
	case int:
		bytes, err = proxycore.EncodeType(datatype.Int, protocalV, v)
	case bool:
		bytes, err = proxycore.EncodeType(datatype.Boolean, protocalV, v)
	case map[string]string:
		bytes, err = proxycore.EncodeType(MapOfStrToStr, protocalV, v)
	case float64:
		bytes, err = proxycore.EncodeType(datatype.Double, protocalV, v)
	case float32:
		bytes, err = proxycore.EncodeType(datatype.Float, protocalV, v)
	case []string:
		bytes, err = proxycore.EncodeType(SetOfStr, protocalV, v)
	case datatype.DataType:
		cqlTypeInString := fmt.Sprintf("%v", v)
		bytes, err = proxycore.EncodeType(datatype.Varchar, protocalV, cqlTypeInString)
	default:
		err = fmt.Errorf("%v - %v", "Unknown Datatype Identified", s)
	}

	return bytes, err
}

/*
DataConversionInInsertionIfRequired() converts a value to a byte array based on the provided Cassandra type and response type.
Parameters:
  - value: any
  - pv: primitive.ProtocolVersion
  - cqlType: string
*/
func DataConversionInInsertionIfRequired(value any, pv primitive.ProtocolVersion, cqlType string, responseType string) (any, error) {
	switch cqlType {
	case CassandraTypeBoolean:
		switch responseType {
		case CassandraTypeString:
			val, err := strconv.ParseBool(value.(string))
			if err != nil {
				return nil, err
			}
			if val {
				return "1", nil
			} else {
				return "0", nil
			}
		default:
			return EncodeBool(value, pv)
		}
	case CassandraTypeInt:
		switch responseType {
		case CassandraTypeString:
			val, err := strconv.ParseInt(value.(string), 10, 64)
			if err != nil {
				return nil, err
			}
			stringVal := strconv.FormatInt(val, 10)
			return stringVal, nil
		default:
			return EncodeInt(value, pv)
		}
	default:
		return value, nil
	}
}

/*
EncodeBool() encodes a boolean value to a byte array
Parameters:
  - value: any
  - pv: primitive.ProtocolVersion

Returns: []byte, error
*/
func EncodeBool(value any, pv primitive.ProtocolVersion) ([]byte, error) {
	switch v := value.(type) {
	case string:
		val, err := strconv.ParseBool(v)
		if err != nil {
			return nil, err
		}
		strVal := "0"
		if val {
			strVal = "1"
		}
		intVal, _ := strconv.ParseInt(strVal, 10, 64)
		bd, err := proxycore.EncodeType(datatype.Bigint, pv, intVal)
		return bd, err
	case bool:
		var valInBigint int64
		if v {
			valInBigint = 1
		} else {
			valInBigint = 0
		}
		bd, err := proxycore.EncodeType(datatype.Bigint, pv, valInBigint)
		return bd, err
	case []byte:
		vaInInterface, err := proxycore.DecodeType(datatype.Boolean, pv, v)
		if err != nil {
			return nil, err
		}
		if vaInInterface.(bool) {
			return proxycore.EncodeType(datatype.Bigint, pv, 1)
		} else {
			return proxycore.EncodeType(datatype.Bigint, pv, 0)
		}
	default:
		return nil, fmt.Errorf("unsupported type: %v", value)
	}
}

/*
EncodeInt() encodes an integer value to a byte array
Parameters:
  - value: any
  - pv: primitive.ProtocolVersion

Returns: []byte, error
*/
func EncodeInt(value any, pv primitive.ProtocolVersion) ([]byte, error) {
	switch v := value.(type) {
	case string:
		val, err := strconv.ParseInt(v, 10, 64)
		if err != nil {
			return nil, err
		}
		bd, err := proxycore.EncodeType(datatype.Bigint, pv, val)
		return bd, err
	case int32:
		bd, err := proxycore.EncodeType(datatype.Bigint, pv, int32(v))
		if err != nil {
			return nil, err
		}
		return bd, err
	case []byte:
		intVal, err := proxycore.DecodeType(datatype.Int, pv, v)
		if err != nil {
			return nil, err
		}
		return proxycore.EncodeType(datatype.Bigint, pv, intVal.(int32))
	default:
		return nil, fmt.Errorf("unsupported type: %v", value)
	}
}

/*
GetClauseByValue() returns the clause that matches the value
Parameters:
  - clause: []types.Clause
  - value: string

Returns: types.Clause, error
*/
func GetClauseByValue(clause []types.Clause, value string) (types.Clause, error) {
	for _, c := range clause {
		if c.Value == "@"+value {
			return c, nil
		}
	}
	return types.Clause{}, fmt.Errorf("clause not found")
}

/*
GetClauseByColumn() returns the clause that matches the column
Parameters:
  - clause: []types.Clause
  - column: string

Returns: types.Clause, error
*/
func GetClauseByColumn(clause []types.Clause, column string) (types.Clause, error) {
	for _, c := range clause {
		if c.Column == column {
			return c, nil
		}
	}
	return types.Clause{}, fmt.Errorf("clause not found")
}

func IsSupportedPrimaryKeyType(dt datatype.DataType) bool {
	switch dt {
	case datatype.Int, datatype.Bigint, datatype.Varchar:
		return true
	default:
		return false
	}
}

func isSupportedCollectionElementType(dt datatype.DataType) bool {
	switch dt {
	case datatype.Int, datatype.Bigint, datatype.Varchar, datatype.Float, datatype.Double, datatype.Timestamp, datatype.Boolean:
		return true
	default:
		return false
	}
}

func IsSupportedColumnType(dt datatype.DataType) bool {
	switch dt.GetDataTypeCode() {
	case primitive.DataTypeCodeInt, primitive.DataTypeCodeBigint, primitive.DataTypeCodeBlob, primitive.DataTypeCodeBoolean, primitive.DataTypeCodeDouble, primitive.DataTypeCodeFloat, primitive.DataTypeCodeTimestamp, primitive.DataTypeCodeText, primitive.DataTypeCodeVarchar, primitive.DataTypeCodeCounter:
		return true
	case primitive.DataTypeCodeMap:
		mapType := dt.(datatype.MapType)
		return isSupportedCollectionElementType(mapType.GetKeyType()) && isSupportedCollectionElementType(mapType.GetValueType())
	case primitive.DataTypeCodeSet:
		setType := dt.(datatype.SetType)
		return isSupportedCollectionElementType(setType.GetElementType())
	case primitive.DataTypeCodeList:
		listType := dt.(datatype.ListType)
		return isSupportedCollectionElementType(listType.GetElementType())
	default:
		return false
	}
}<|MERGE_RESOLUTION|>--- conflicted
+++ resolved
@@ -34,17 +34,6 @@
 	KEY_TYPE_CLUSTERING = "clustering"
 	KEY_TYPE_REGULAR    = "regular"
 )
-
-<<<<<<< HEAD
-=======
-type LoggerConfig struct {
-	OutputType string `yaml:"outputType"`
-	Filename   string `yaml:"fileName"`
-	MaxSize    int    `yaml:"maxSize"`    // megabytes
-	MaxBackups int    `yaml:"maxBackups"` // The value of MaxBackups determines how many previous log files are kept after a new log file is created due to the MaxSize or MaxAge limits.
-	MaxAge     int    `yaml:"maxAge"`     // days
-	Compress   bool   `yaml:"compress"`   // the rotated log files to be compressed to save disk space.
-}
 
 // from https://cassandra.apache.org/doc/4.0/cassandra/cql/appendices.html#appendix-A
 // a value of "true" means the keyword is truly reserved, while a value of "false" means the keyword is non-reserved/available in certain situations.
@@ -167,7 +156,6 @@
 	"MACADDR":      false,
 }
 
->>>>>>> a834f930
 var (
 	MapOfStrToStr     = datatype.NewMapType(datatype.Varchar, datatype.Varchar)
 	MapOfStrToInt     = datatype.NewMapType(datatype.Varchar, datatype.Int)
