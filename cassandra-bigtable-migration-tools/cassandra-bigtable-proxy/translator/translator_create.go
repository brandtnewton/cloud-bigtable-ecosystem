--- conflicted
+++ resolved
@@ -19,11 +19,8 @@
 import (
 	"errors"
 	"fmt"
-<<<<<<< HEAD
+	"slices"
 	"strings"
-=======
-	"slices"
->>>>>>> 3bde3a2e
 
 	methods "github.com/GoogleCloudPlatform/cloud-bigtable-ecosystem/cassandra-bigtable-migration-tools/cassandra-bigtable-proxy/global/methods"
 	"github.com/GoogleCloudPlatform/cloud-bigtable-ecosystem/cassandra-bigtable-migration-tools/cassandra-bigtable-proxy/global/types"
@@ -58,7 +55,7 @@
 			return nil, errors.New("invalid table name parsed from query")
 		}
 	} else {
-return nil, errors.New("invalid input parameters found for table")
+		return nil, errors.New("invalid input parameters found for table")
 	}
 
 	if createTableObj != nil && createTableObj.Keyspace() != nil && createTableObj.Keyspace().GetText() != "" {
