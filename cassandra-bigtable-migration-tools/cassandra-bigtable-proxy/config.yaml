--- conflicted
+++ resolved
@@ -51,14 +51,7 @@
       #   keyspace: KEYSPACE_MAP_TO_INSTANCE2
       #   appProfileID: GCP_BIGTABLE_APP_PROFILE_ID
 
-<<<<<<< HEAD
-    schemaMappingTable: schema_mapping
-=======
-      # [Required] The name of the Bigtable instance.
-
-      # [Required] Name of the table  where cassandra schema to bigtable schema mapping is stored.
     schemaMappingTable: SCHEMA_MAPPING_TABLE_NAME
->>>>>>> a23e53a4
 
     #[Required] Default column family for primitive data types is "cf1"
     defaultColumnFamily: DEFAULT_COLUMN_FAMILY
