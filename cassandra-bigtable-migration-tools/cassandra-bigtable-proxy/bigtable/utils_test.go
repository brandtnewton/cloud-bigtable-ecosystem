/*
 * Copyright (C) 2025 Google LLC
 *
 * Licensed under the Apache License, Version 2.0 (the "License"); you may not
 * use this file except in compliance with the License. You may obtain a copy of
 * the License at
 *
 *   http://www.apache.org/licenses/LICENSE-2.0
 *
 * Unless required by applicable law or agreed to in writing, software
 * distributed under the License is distributed on an "AS IS" BASIS, WITHOUT
 * WARRANTIES OR CONDITIONS OF ANY KIND, either express or implied. See the
 * License for the specific language governing permissions and limitations under
 * the License.
 */

package bigtableclient

import (
	"testing"

<<<<<<< HEAD
	"cloud.google.com/go/bigtable"
	types "github.com/GoogleCloudPlatform/cloud-bigtable-ecosystem/cassandra-bigtable-migration-tools/cassandra-bigtable-proxy/global/types"
=======
>>>>>>> 423a27b2
	"github.com/stretchr/testify/assert"
)

func TestGetProfileId(t *testing.T) {
	tests := []struct {
		name       string
		profileId  string
		expectedId string
	}{
		{
			name:       "Non-empty profileId",
			profileId:  "user-profile-id",
			expectedId: "user-profile-id",
		},
		{
			name:       "Empty profileId",
			profileId:  "",
			expectedId: DefaultProfileId,
		},
	}

	for _, tt := range tests {
		t.Run(tt.name, func(t *testing.T) {
			result := GetProfileId(tt.profileId)
			assert.Equal(t, tt.expectedId, result)
		})
	}
<<<<<<< HEAD
}

func Test_sortPkData(t *testing.T) {
	type args struct {
		pkMetadata []*types.Column
	}
	tests := []struct {
		name string
		args args
		want []*types.Column
	}{
		{
			name: "Basic Sorting",
			args: args{
				pkMetadata: []*types.Column{
					{Name: "id", PkPrecedence: 2},
					{Name: "email", PkPrecedence: 1},
				},
			},
			want: []*types.Column{
				{Name: "email", PkPrecedence: 1},
				{Name: "id", PkPrecedence: 2},
			},
		},
		{
			name: "Already Sorted Data",
			args: args{
				pkMetadata: []*types.Column{
					{Name: "order_id", PkPrecedence: 1},
					{Name: "customer_id", PkPrecedence: 2},
				},
			},
			want: []*types.Column{
				{Name: "order_id", PkPrecedence: 1},
				{Name: "customer_id", PkPrecedence: 2},
			},
		},
		{
			name: "Same Precedence Values (Unchanged Order)",
			args: args{
				pkMetadata: []*types.Column{
					{Name: "product_id", PkPrecedence: 1},
					{Name: "category_id", PkPrecedence: 1},
				},
			},
			want: []*types.Column{
				{Name: "product_id", PkPrecedence: 1},
				{Name: "category_id", PkPrecedence: 1}, // Order should remain the same
			},
		},
		{
			name: "Single types.Column (No Sorting Needed)",
			args: args{
				pkMetadata: []*types.Column{
					{Name: "category_id", PkPrecedence: 1},
				},
			},
			want: []*types.Column{
				{Name: "category_id", PkPrecedence: 1},
			},
		},
		{
			name: "Empty Slice (No Operation)",
			args: args{
				pkMetadata: []*types.Column{},
			},
			want: []*types.Column{},
		},
		{
			name: "Table With Nil Columns (Should Not Panic)",
			args: args{
				pkMetadata: nil,
			},
			want: nil,
		},
		{
			name: "Negative Precedence Values (Still Sorted Correctly)",
			args: args{
				pkMetadata: []*types.Column{
					{Name: "col1", PkPrecedence: -1},
					{Name: "col2", PkPrecedence: -3},
					{Name: "col3", PkPrecedence: -2},
				},
			},
			want: []*types.Column{
				{Name: "col2", PkPrecedence: -3},
				{Name: "col3", PkPrecedence: -2},
				{Name: "col1", PkPrecedence: -1},
			},
		},
		{
			name: "Zero Precedence Values (Sorted Normally)",
			args: args{
				pkMetadata: []*types.Column{
					{Name: "colA", PkPrecedence: 0},
					{Name: "colB", PkPrecedence: 2},
					{Name: "colC", PkPrecedence: 1},
				},
			},
			want: []*types.Column{
				{Name: "colA", PkPrecedence: 0},
				{Name: "colC", PkPrecedence: 1},
				{Name: "colB", PkPrecedence: 2},
			},
		},
	}

	for _, tt := range tests {
		t.Run(tt.name, func(t *testing.T) {
			sortPrimaryKeys(tt.args.pkMetadata)
			if !reflect.DeepEqual(tt.args.pkMetadata, tt.want) {
				t.Errorf("sortPrimaryKeys() = %v, want %v", tt.args.pkMetadata, tt.want)
			}
		})
	}
}

func TestIsTableBigEndianEncoded(t *testing.T) {
	tests := []struct {
		name  string
		input *bigtable.TableInfo
		want  bool
	}{
		{
			name: "Big Endian encoded field",
			input: &bigtable.TableInfo{
				RowKeySchema: &bigtable.StructType{
					Encoding: bigtable.StructOrderedCodeBytesEncoding{},
					Fields: []bigtable.StructField{
						{FieldName: "foo", FieldType: bigtable.Int64Type{Encoding: bigtable.BigEndianBytesEncoding{}}},
					},
				},
			},
			want: true,
		},
		{
			name: "Ordered bytes encoded field",
			input: &bigtable.TableInfo{
				RowKeySchema: &bigtable.StructType{
					Encoding: bigtable.StructOrderedCodeBytesEncoding{},
					Fields: []bigtable.StructField{
						{FieldName: "foo", FieldType: bigtable.Int64Type{Encoding: bigtable.Int64OrderedCodeBytesEncoding{}}}},
				},
			},
			want: false,
		},
		{
			name: "String field",
			input: &bigtable.TableInfo{
				RowKeySchema: &bigtable.StructType{
					Encoding: bigtable.StructOrderedCodeBytesEncoding{},
					Fields: []bigtable.StructField{
						{FieldName: "foo", FieldType: bigtable.StringType{Encoding: bigtable.StringUtf8BytesEncoding{}}},
					},
				},
			},
			want: false,
		},
		{
			name: "Mixed fields with big endian encoding",
			input: &bigtable.TableInfo{
				RowKeySchema: &bigtable.StructType{
					Encoding: bigtable.StructOrderedCodeBytesEncoding{},
					Fields: []bigtable.StructField{
						{FieldName: "foo", FieldType: bigtable.StringType{Encoding: bigtable.StringUtf8BytesEncoding{}}},
						{FieldName: "foo1", FieldType: bigtable.Int64Type{Encoding: bigtable.BigEndianBytesEncoding{}}},
						{FieldName: "foo2", FieldType: bigtable.StringType{Encoding: bigtable.StringUtf8BytesEncoding{}}},
					},
				},
			},
			want: true,
		},
		{
			name: "Mixed fields without big endian encoding",
			input: &bigtable.TableInfo{
				RowKeySchema: &bigtable.StructType{
					Encoding: bigtable.StructOrderedCodeBytesEncoding{},
					Fields: []bigtable.StructField{
						{FieldName: "foo", FieldType: bigtable.StringType{Encoding: bigtable.StringUtf8BytesEncoding{}}},
						{FieldName: "foo1", FieldType: bigtable.Int64Type{Encoding: bigtable.Int64OrderedCodeBytesEncoding{}}},
						{FieldName: "foo2", FieldType: bigtable.StringType{Encoding: bigtable.StringUtf8BytesEncoding{}}},
					},
				},
			},
			want: false,
		},
		{
			name: "Empty field",
			input: &bigtable.TableInfo{
				RowKeySchema: &bigtable.StructType{
					Encoding: bigtable.StructOrderedCodeBytesEncoding{},
					Fields: []bigtable.StructField{
						{FieldName: "foo"},
					},
				},
			},
			want: false,
		},
		{
			name: "No SRK set for table",
			input: &bigtable.TableInfo{
				RowKeySchema: nil,
			},
			want: false,
		},
	}

	for _, tt := range tests {
		t.Run(tt.name, func(t *testing.T) {
			result := isTableRowKeyBigEndianEncoded(tt.input)
			assert.Equal(t, tt.want, result)
		})
	}
=======
>>>>>>> 423a27b2
}<|MERGE_RESOLUTION|>--- conflicted
+++ resolved
@@ -19,11 +19,8 @@
 import (
 	"testing"
 
-<<<<<<< HEAD
 	"cloud.google.com/go/bigtable"
 	types "github.com/GoogleCloudPlatform/cloud-bigtable-ecosystem/cassandra-bigtable-migration-tools/cassandra-bigtable-proxy/global/types"
-=======
->>>>>>> 423a27b2
 	"github.com/stretchr/testify/assert"
 )
 
@@ -51,7 +48,6 @@
 			assert.Equal(t, tt.expectedId, result)
 		})
 	}
-<<<<<<< HEAD
 }
 
 func Test_sortPkData(t *testing.T) {
@@ -167,104 +163,4 @@
 			}
 		})
 	}
-}
-
-func TestIsTableBigEndianEncoded(t *testing.T) {
-	tests := []struct {
-		name  string
-		input *bigtable.TableInfo
-		want  bool
-	}{
-		{
-			name: "Big Endian encoded field",
-			input: &bigtable.TableInfo{
-				RowKeySchema: &bigtable.StructType{
-					Encoding: bigtable.StructOrderedCodeBytesEncoding{},
-					Fields: []bigtable.StructField{
-						{FieldName: "foo", FieldType: bigtable.Int64Type{Encoding: bigtable.BigEndianBytesEncoding{}}},
-					},
-				},
-			},
-			want: true,
-		},
-		{
-			name: "Ordered bytes encoded field",
-			input: &bigtable.TableInfo{
-				RowKeySchema: &bigtable.StructType{
-					Encoding: bigtable.StructOrderedCodeBytesEncoding{},
-					Fields: []bigtable.StructField{
-						{FieldName: "foo", FieldType: bigtable.Int64Type{Encoding: bigtable.Int64OrderedCodeBytesEncoding{}}}},
-				},
-			},
-			want: false,
-		},
-		{
-			name: "String field",
-			input: &bigtable.TableInfo{
-				RowKeySchema: &bigtable.StructType{
-					Encoding: bigtable.StructOrderedCodeBytesEncoding{},
-					Fields: []bigtable.StructField{
-						{FieldName: "foo", FieldType: bigtable.StringType{Encoding: bigtable.StringUtf8BytesEncoding{}}},
-					},
-				},
-			},
-			want: false,
-		},
-		{
-			name: "Mixed fields with big endian encoding",
-			input: &bigtable.TableInfo{
-				RowKeySchema: &bigtable.StructType{
-					Encoding: bigtable.StructOrderedCodeBytesEncoding{},
-					Fields: []bigtable.StructField{
-						{FieldName: "foo", FieldType: bigtable.StringType{Encoding: bigtable.StringUtf8BytesEncoding{}}},
-						{FieldName: "foo1", FieldType: bigtable.Int64Type{Encoding: bigtable.BigEndianBytesEncoding{}}},
-						{FieldName: "foo2", FieldType: bigtable.StringType{Encoding: bigtable.StringUtf8BytesEncoding{}}},
-					},
-				},
-			},
-			want: true,
-		},
-		{
-			name: "Mixed fields without big endian encoding",
-			input: &bigtable.TableInfo{
-				RowKeySchema: &bigtable.StructType{
-					Encoding: bigtable.StructOrderedCodeBytesEncoding{},
-					Fields: []bigtable.StructField{
-						{FieldName: "foo", FieldType: bigtable.StringType{Encoding: bigtable.StringUtf8BytesEncoding{}}},
-						{FieldName: "foo1", FieldType: bigtable.Int64Type{Encoding: bigtable.Int64OrderedCodeBytesEncoding{}}},
-						{FieldName: "foo2", FieldType: bigtable.StringType{Encoding: bigtable.StringUtf8BytesEncoding{}}},
-					},
-				},
-			},
-			want: false,
-		},
-		{
-			name: "Empty field",
-			input: &bigtable.TableInfo{
-				RowKeySchema: &bigtable.StructType{
-					Encoding: bigtable.StructOrderedCodeBytesEncoding{},
-					Fields: []bigtable.StructField{
-						{FieldName: "foo"},
-					},
-				},
-			},
-			want: false,
-		},
-		{
-			name: "No SRK set for table",
-			input: &bigtable.TableInfo{
-				RowKeySchema: nil,
-			},
-			want: false,
-		},
-	}
-
-	for _, tt := range tests {
-		t.Run(tt.name, func(t *testing.T) {
-			result := isTableRowKeyBigEndianEncoded(tt.input)
-			assert.Equal(t, tt.want, result)
-		})
-	}
-=======
->>>>>>> 423a27b2
 }