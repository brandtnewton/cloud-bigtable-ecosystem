--- conflicted
+++ resolved
@@ -38,12 +38,8 @@
 	CounterColumnFamily string
 }
 
-<<<<<<< HEAD
+// NewSchemaMappingConfig is a constructor for SchemaMappingConfig. Please use this instead of direct initialization.
 func NewSchemaMappingConfig(systemColumnFamily string, counterColumnFamily string, logger *zap.Logger, tableConfigs []*TableConfig) *SchemaMappingConfig {
-=======
-// NewSchemaMappingConfig is a constructor for SchemaMappingConfig. Please use this instead of direct initialization.
-func NewSchemaMappingConfig(systemColumnFamily string, logger *zap.Logger, tableConfigs []*TableConfig) *SchemaMappingConfig {
->>>>>>> 1109ccc4
 	tablesMap := make(map[string]map[string]*TableConfig)
 	for _, tableConfig := range tableConfigs {
 		if keyspace, exists := tablesMap[tableConfig.Keyspace]; !exists {
