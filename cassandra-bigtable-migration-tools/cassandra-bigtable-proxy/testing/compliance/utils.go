/*
 * Copyright (C) 2025 Google LLC
 *
 * Licensed under the Apache License, Version 2.0 (the "License"); you may not
 * use this file except in compliance with the License. You may obtain a copy of
 * the License at
 *
 *   http://www.apache.org/licenses/LICENSE-2.0
 *
 * Unless required by applicable law or agreed to in writing, software
 * distributed under the License is distributed on an "AS IS" BASIS, WITHOUT
 * WARRANTIES OR CONDITIONS OF ANY KIND, either express or implied. See the
 * License for the specific language governing permissions and limitations under
 * the License.
 */

package compliance

import (
	"strings"
	"testing"
	"time"

	"github.com/google/uuid"
	"github.com/stretchr/testify/require"
)

// Helper to parse RFC3339 timestamp strings used in the tests
func parseTime(t *testing.T, ts string) time.Time {
	t.Helper()
	parsedTime, err := time.Parse(time.RFC3339, ts)
	require.NoError(t, err, "Failed to parse timestamp string")
	return parsedTime.UTC()
}

// Helper to parse "YYYY-MM-DD HH:MM:SS" timestamp strings used in the tests.
func parseSimpleTime(t *testing.T, ts string) time.Time {
	t.Helper()
	parsedTime, err := time.Parse("2006-01-02 15:04:05", ts)
	require.NoError(t, err, "Failed to parse timestamp string")
	return parsedTime.UTC()
}

func uniqueTableName(prefix string) string {
	// add an underscore separator
	if len(prefix) != 0 && prefix[len(prefix)-1] != '_' {
		prefix = prefix + "_"
	}
	return prefix + strings.ReplaceAll(uuid.New().String(), "-", "_")
<<<<<<< HEAD
}

func getCreateTableDDL() []string {
	return []string{
		`
CREATE TABLE IF NOT EXISTS bigtabledevinstance.user_info (
	name text,
	age bigint,
	code int,
	credited double,
	balance float,
	is_active boolean,
	birth_date timestamp,
	zip_code bigint,
	extra_info map<text,text>,
	map_text_int map<text,int>,
	map_text_bigint map<text,bigint>,
	map_text_boolean map<text,boolean>,
	map_text_ts map<text,timestamp>,
	map_text_float map<text,float>,
	map_text_double map<text,double>,
	ts_text_map map<timestamp,text>,
	ts_boolean_map map<timestamp,boolean>,
	ts_float_map map<timestamp,float>,
	ts_double_map map<timestamp,double>,
	ts_bigint_map map<timestamp,bigint>,
	ts_ts_map map<timestamp,timestamp>,
	ts_int_map map<timestamp,int>,
	tags set<text>,
	set_boolean set<boolean>,
	set_int set<int>,
	set_bigint set<bigint>,
	set_float set<float>,
	set_double set<double>,
	set_timestamp set<timestamp>,
	list_text list<text>,
	list_int list<int>,
	list_bigint list<bigint>,
	list_float list<float>,
	list_double list<double>,
	list_boolean list<boolean>,
	list_timestamp list<timestamp>,
	PRIMARY KEY (age, name)
);
`,

		`
CREATE TABLE IF NOT EXISTS bigtabledevinstance.orders (
	user_id varchar,
	order_num int,
	name varchar,
	PRIMARY KEY (user_id, order_num)
);
`,

		`
CREATE TABLE IF NOT EXISTS bigtabledevinstance.orders_big_endian_encoded (
	user_id varchar,
	order_num int,
	name varchar,
	PRIMARY KEY (user_id, order_num)
) WITH int_row_key_encoding='big_endian';
`,

		`
CREATE TABLE IF NOT EXISTS bigtabledevinstance.aggregation_grouping_test (
	region text,
	category varchar,
	item_id int,
	sale_timestamp timestamp,
	quantity int,
	price float,
	discount double,
	revenue_bigint bigint,
	PRIMARY KEY (category, item_id)
);
`,

		`
CREATE TABLE IF NOT EXISTS bigtabledevinstance.multiple_int_keys (
	user_id bigint,
	order_num int,
	name varchar,
	PRIMARY KEY (user_id, order_num)
);
`,
	}
=======
>>>>>>> 4c53b782
}<|MERGE_RESOLUTION|>--- conflicted
+++ resolved
@@ -47,94 +47,4 @@
 		prefix = prefix + "_"
 	}
 	return prefix + strings.ReplaceAll(uuid.New().String(), "-", "_")
-<<<<<<< HEAD
-}
-
-func getCreateTableDDL() []string {
-	return []string{
-		`
-CREATE TABLE IF NOT EXISTS bigtabledevinstance.user_info (
-	name text,
-	age bigint,
-	code int,
-	credited double,
-	balance float,
-	is_active boolean,
-	birth_date timestamp,
-	zip_code bigint,
-	extra_info map<text,text>,
-	map_text_int map<text,int>,
-	map_text_bigint map<text,bigint>,
-	map_text_boolean map<text,boolean>,
-	map_text_ts map<text,timestamp>,
-	map_text_float map<text,float>,
-	map_text_double map<text,double>,
-	ts_text_map map<timestamp,text>,
-	ts_boolean_map map<timestamp,boolean>,
-	ts_float_map map<timestamp,float>,
-	ts_double_map map<timestamp,double>,
-	ts_bigint_map map<timestamp,bigint>,
-	ts_ts_map map<timestamp,timestamp>,
-	ts_int_map map<timestamp,int>,
-	tags set<text>,
-	set_boolean set<boolean>,
-	set_int set<int>,
-	set_bigint set<bigint>,
-	set_float set<float>,
-	set_double set<double>,
-	set_timestamp set<timestamp>,
-	list_text list<text>,
-	list_int list<int>,
-	list_bigint list<bigint>,
-	list_float list<float>,
-	list_double list<double>,
-	list_boolean list<boolean>,
-	list_timestamp list<timestamp>,
-	PRIMARY KEY (age, name)
-);
-`,
-
-		`
-CREATE TABLE IF NOT EXISTS bigtabledevinstance.orders (
-	user_id varchar,
-	order_num int,
-	name varchar,
-	PRIMARY KEY (user_id, order_num)
-);
-`,
-
-		`
-CREATE TABLE IF NOT EXISTS bigtabledevinstance.orders_big_endian_encoded (
-	user_id varchar,
-	order_num int,
-	name varchar,
-	PRIMARY KEY (user_id, order_num)
-) WITH int_row_key_encoding='big_endian';
-`,
-
-		`
-CREATE TABLE IF NOT EXISTS bigtabledevinstance.aggregation_grouping_test (
-	region text,
-	category varchar,
-	item_id int,
-	sale_timestamp timestamp,
-	quantity int,
-	price float,
-	discount double,
-	revenue_bigint bigint,
-	PRIMARY KEY (category, item_id)
-);
-`,
-
-		`
-CREATE TABLE IF NOT EXISTS bigtabledevinstance.multiple_int_keys (
-	user_id bigint,
-	order_num int,
-	name varchar,
-	PRIMARY KEY (user_id, order_num)
-);
-`,
-	}
-=======
->>>>>>> 4c53b782
 }