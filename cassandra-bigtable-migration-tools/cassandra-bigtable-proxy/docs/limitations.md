# Cassandra to Bigtable Proxy - Limitations
## Overview
The Cassandra to Bigtable Proxy is intended to help you in migrating and integrating your Cassandra applications with Google Cloud Bigtable, ensuring that this complicated move runs as smoothly as possible. However, it is important to understand that this process is not without its challenges. Some of the limitations you might encounter start from fundamental incompatibilities between the Cassandra and Bigtable database architectures—imagine them as mismatched puzzle pieces that don't quite fit together. Other limitations exist simply because certain features haven't been fully implemented yet in the proxy.

<<<<<<< HEAD
## 1. Supported Datatype

    | CQL Type                 | Supported |                         Cloud Bigtable Mapping                          |
    | ------------------       | :-------: | :---------------------------------------------------------------------: |
    | text                     |     ✓     |                                RAW BYTES                                |
    | blob                     |     ✓     |                                RAW BYTES                                |
    | timestamp                |     ✓     |                                RAW BYTES                                |
    | int                      |     ✓     |                                RAW BYTES                                |
    | bigint                   |     ✓     |                                RAW BYTES                                |
    | float                    |     ✓     |                                RAW BYTES                                |
    | double                   |     ✓     |                                RAW BYTES                                |
    | boolean                  |     ✓     |                                RAW BYTES                                |
    | counter                  |     ✓     | Col name as col family, "v" used as column qualifier.                  |
    | map<text, text>          |     ✓     |   Col name as col family, MAP key as column qualifier, value as value   |
    | map<text, int>           |     ✓     |   Col name as col family, MAP key as column qualifier, value as value   |
    | map<text, bigint>        |     ✓     |   Col name as col family, MAP key as column qualifier, value as value   |
    | map<text, float>         |     ✓     |   Col name as col family, MAP key as column qualifier, value as value   |
    | map<text, double>        |     ✓     |   Col name as col family, MAP key as column qualifier, value as value   |
    | map<text, boolean>       |     ✓     |   Col name as col family, MAP key as column qualifier, value as value   |
    | map<text, timestamp>     |     ✓     |   Col name as col family, MAP key as column qualifier, value as value   |
    | map<timestamp, text>     |     ✓     |   Col name as col family, MAP key as column qualifier, value as value   |
    | map<timestamp, int>      |     ✓     |   Col name as col family, MAP key as column qualifier, value as value   |
    | map<timestamp, bigint>   |     ✓     |   Col name as col family, MAP key as column qualifier, value as value   |
    | map<timestamp, float>    |     ✓     |   Col name as col family, MAP key as column qualifier, value as value   |
    | map<timestamp, double>   |     ✓     |   Col name as col family, MAP key as column qualifier, value as value   |
    | map<timestamp, boolean>  |     ✓     |   Col name as col family, MAP key as column qualifier, value as value   |
    | map<timestamp, timestamp>|     ✓     |   Col name as col family, MAP key as column qualifier, value as value   |
    | set<text>                |     ✓     | Col name as col family, SET key as column qualifier, value remain empty |
    | set<int>                 |     ✓     | Col name as col family, SET key as column qualifier, value remain empty |
    | set<bigint>              |     ✓     | Col name as col family, SET key as column qualifier, value remain empty |
    | set<float>               |     ✓     | Col name as col family, SET key as column qualifier, value remain empty |
    | set<double>              |     ✓     | Col name as col family, SET key as column qualifier, value remain empty |
    | set<boolean>             |     ✓     | Col name as col family, SET key as column qualifier, value remain empty |
    | set<timestamp>           |     ✓     | Col name as col family, SET key as column qualifier, value remain empty |
    | list<text>               |     ✓     | YES                                                                     |
    | list<int>                |     ✓     | YES                                                                     |
    | list<bigint>             |     ✓     | YES                                                                     |
    | list<float>              |     ✓     | YES                                                                     |
    | list<double>             |     ✓     | YES                                                                     |
    | list<boolean>            |     ✓     | YES                                                                     |
    | list<timestamp>          |     ✓     | YES                                                                     |
=======
## 1. Supported data types

 
  | CQL Type                 | Supported |                         Cloud Bigtable Mapping                          |
  | ------------------       | :-------: | :---------------------------------------------------------------------: |
  | text                     |     ✓     |                                RAW BYTES                                |
  | blob                     |     ✓     |                                RAW BYTES                                |
  | timestamp                |     ✓     |                                RAW BYTES                                |
  | int                      |     ✓     |                                RAW BYTES                                |
  | bigint                   |     ✓     |                                RAW BYTES                                |
  | float                    |     ✓     |                                RAW BYTES                                |
  | double                   |     ✓     |                                RAW BYTES                                |
  | boolean                  |     ✓     |                                RAW BYTES                                |
  | map<key, value>          |     ✓     |   Col name as col family, MAP key as column qualifier, value as value   |
  | set&lt;item&gt;          |     ✓     | Col name as col family, SET item as column qualifier, value remain empty |
  | list&lt;item&gt;         |     ✓     | Col name as col family, current timestamp as column qualifier, list items as value |
>>>>>>> a23e53a4

All list types follow the same storage pattern:  
**Col name as col family, current timestamp (with nanosecond precision) as column qualifier, list items as column value.**

### Non-supported data types

The proxy currently doesn't support the following data types: US-ASCII, blob, counter, date, decimal, duration, inet, smallint, time, timeuuid, tinyint, uuid, varint, frozen and user-defined types (UDT).

## 2. Supported Functions
  We are only supporting these functions as of now.

  - **count** - `"select count(colx) from keyspacex.tablex.keyspaceX.tablex`
  - **sum** - `"select sum(colx) from keyspacex.tablex.keyspaceX.tablex`
  - **avg** - `"select avg(colx) from keyspacex.tablex.keyspaceX.tablex`
  - **min** - `"select min(colx) from keyspacex.tablex.keyspaceX.tablex`
  - **max** - `"select max(colx) from keyspacex.tablex.keyspaceX.tablex`
  - **writetime** - `select writetime(colx)  from keyspacex.tablex`

## 3. Queries with Literals
Due to limitations in the CQL grammar, you might encounter issues with certain column names that are treated as literals, such as `time`, `key`, `type`, and `json`. While we have added support for these specific keywords, there could still be cases where other literals cause conflicts. The good news is that the proxy is flexible, and we can easily extend support for additional keywords if needed. If you encounter any unexpected behavior with specific column names, reach out, and we'll help you resolve it promptly.

## 4. Group By Queries

Currently, the proxy supports `GROUP BY` queries with the following limitations:

1. The column must be a non-collection data type

For example:

```sql
-- Supported:
SELECT column1, COUNT(*) FROM keyspace.table GROUP BY column1;

-- Not Supported:
SELECT column1, COUNT(*) FROM keyspace.table GROUP BY collection_column;  -- Collection columns not supported
```

## 5. Partial Prepared Queries

Currently, the proxy does not support prepared queries where only some values are parameterized, while others are hardcoded. This means that queries where a mix of actual values and placeholders (`?`) are used in the same statement are not supported, except in the case of `LIMIT` clauses. Below are some examples to clarify:

- **Supported**: 
  ```sql
  INSERT INTO keyspace1.table1 (col1, col2, col3) VALUES (?, ?, ?);
  ```
- **Not Supported**:
  ```sql
  INSERT INTO keyspace1.table1 (col1, col2, col3) VALUES ('value', ?, ?);
  SELECT * FROM tableX WHERE col1='valueX' and col2 =?;
  ```

We aim to enhance support for partial prepared queries in future updates. For now, it's recommended to fully parameterize your queries or use literals consistently within the same statement.


## 6. Raw Queries in a batch is not supported

We do not support raw queries in batch 

**Not Supported**
```python
# Define the raw CQL queries
query1 = "INSERT INTO table1 (col1, col2, col3) VALUES ('value1', 'value2', 'value3');"
query2 = "INSERT INTO table1 (col1, col2, col3) VALUES ('value4', 'value5', 'value6');"
query3 = "UPDATE table1 SET col2 = 'updated_value' WHERE col1 = 'value1';"

# Create a BatchStatement
batch = BatchStatement()

# Add the raw queries to the batch
batch.add(SimpleStatement(query1))
batch.add(SimpleStatement(query2))
batch.add(SimpleStatement(query3))
```

```python
# Prepare the queries
insert_stmt = session.prepare("INSERT INTO table1 (col1, col2, col3) VALUES (?, ?, ?);")
update_stmt = session.prepare("UPDATE table1 SET col2 = ? WHERE col1 = ?;")

# Create a BatchStatement
batch = BatchStatement()

# Add the prepared statements to the batch with bound values
batch.add(insert_stmt, ('value1', 'value2', 'value3'))
batch.add(insert_stmt, ('value4', 'value5', 'value6'))
batch.add(update_stmt, ('updated_value', 'value1'))
```

## 7. CQlSH support
We have had limited support for cqlsh - [cqlsh support](./cqlsh.md)


## 8. Mandatory single quote surrounding values
- To run the Raw DML queries, it is mandatory for all values except numerics to have single quotes added to it. For eg.
    ```sh
    SELECT * FROM table WHERE name='john doe';
    INSERT INTO table (id, name) VALUES (1, 'john doe');
    ```

## 9. WHERE Clause Operator Limitations

Currently, the proxy supports only a limited set of operators in WHERE clauses:

1. Equals to operator (`=`)
2. IN operator (`IN`)
3. Greater than (`>`)
4. Greater than or equal to (`>=`)
5. Less than (`<`)
6. Less than or equal to (`<=`)
7. Between (`BETWEEN ... AND ...`)
8. Like (`LIKE`)
9. Contains (`CONTAINS`)
10. Contains Key (`CONTAINS KEY`)

For example:

```sql
-- Supported:
SELECT * FROM table WHERE id = 123;
SELECT * FROM table WHERE name IN ('John', 'Jane', 'Bob');
SELECT * FROM table WHERE col1 > 18;
SELECT * FROM table WHERE col1 BETWEEN 10 AND 20;
SELECT * FROM table WHERE name LIKE 'John%';
SELECT * FROM table WHERE col1 >= 18;
SELECT * FROM table WHERE col1 <= 18;
SELECT * FROM table WHERE col1 < 18;
SELECT col1 FROM table WHERE col1 CONTAINS 'name'
SELECT col1 FROM table WHERE col1 CONTAINS KEY 'name'
SELECT col1 FROM table WHERE col1 CONTAINS VALUE 'name'
```

If your queries use unsupported operators, you'll need to modify them to use only the supported operators or handle the filtering in your application logic.

## 10. Timestamp format 
We do support below TIMESTAMP for INSERT and UPDATE operation.

- 1299038700000
- '2011-02-03 04:05+0000'
- '2011-02-03 04:05:00+0000'
- '2011-02-03 04:05:00.000+0000'
- '2011-02-03T04:05+0000'
- '2011-02-03T04:05:00+0000'
- '2011-02-03T04:05:00.000+0000'


## 11. Using timestamp not supported with DELETE operation
As we have identified that USING TIMESTAMP could lead to data inconsistency due to the limitation of applying USING TIMESTAMP on scalar columns, we will not add the support of UT for delete operations.

As we have identified that USING TIMESTAMP could lead to data inconsistency due
the limitation of applying USING TIMESTAMP on scalar columns, we will not add
the support of UT for delete operations.

This decision might come up with some limitations in application heavily relying
on this feature of cassandra

## 12. Using TTL
We do not support TTL (Time-To-Live) in the proxy because Bigtable manages TTL at the column family level, whereas Cassandra applies TTL at the cell level. Due to this fundamental difference in TTL handling, it is currently not possible to implement this feature in the proxy. As a result, this remains a limitation of bigtable proxy.

## 13. Limited support for system Queries
We only support limited ***system Queries***

- `SELECT * FROM system.local WHERE key='local'`
- `SELECT * FROM system.peers`
- `SELECT * FROM system_schema.keyspaces`
- `SELECT * FROM system_schema.tables`
- `SELECT * FROM system_schema.columns`
- `SELECT * FROM system_virtual_schema.keyspaces`
- `SELECT * FROM system_virtual_schema.tables`
- `SELECT * FROM system_virtual_schema.columns`
- `USE keyspace_name`
- `DESCRIBE KEYSPACES`
- `DESCRIBE KEYSPACE keyspace_name`

## 14. Reconnect to proxy after DDL
It is necessary to reconnect or restart the session after performing DDL (Create, Alter, Drop) in order to refresh the schema at the client (i.e., the schema metadata information at CQLSH); otherwise, there is a possibility that some queries might fail.<|MERGE_RESOLUTION|>--- conflicted
+++ resolved
@@ -2,49 +2,6 @@
 ## Overview
 The Cassandra to Bigtable Proxy is intended to help you in migrating and integrating your Cassandra applications with Google Cloud Bigtable, ensuring that this complicated move runs as smoothly as possible. However, it is important to understand that this process is not without its challenges. Some of the limitations you might encounter start from fundamental incompatibilities between the Cassandra and Bigtable database architectures—imagine them as mismatched puzzle pieces that don't quite fit together. Other limitations exist simply because certain features haven't been fully implemented yet in the proxy.
 
-<<<<<<< HEAD
-## 1. Supported Datatype
-
-    | CQL Type                 | Supported |                         Cloud Bigtable Mapping                          |
-    | ------------------       | :-------: | :---------------------------------------------------------------------: |
-    | text                     |     ✓     |                                RAW BYTES                                |
-    | blob                     |     ✓     |                                RAW BYTES                                |
-    | timestamp                |     ✓     |                                RAW BYTES                                |
-    | int                      |     ✓     |                                RAW BYTES                                |
-    | bigint                   |     ✓     |                                RAW BYTES                                |
-    | float                    |     ✓     |                                RAW BYTES                                |
-    | double                   |     ✓     |                                RAW BYTES                                |
-    | boolean                  |     ✓     |                                RAW BYTES                                |
-    | counter                  |     ✓     | Col name as col family, "v" used as column qualifier.                  |
-    | map<text, text>          |     ✓     |   Col name as col family, MAP key as column qualifier, value as value   |
-    | map<text, int>           |     ✓     |   Col name as col family, MAP key as column qualifier, value as value   |
-    | map<text, bigint>        |     ✓     |   Col name as col family, MAP key as column qualifier, value as value   |
-    | map<text, float>         |     ✓     |   Col name as col family, MAP key as column qualifier, value as value   |
-    | map<text, double>        |     ✓     |   Col name as col family, MAP key as column qualifier, value as value   |
-    | map<text, boolean>       |     ✓     |   Col name as col family, MAP key as column qualifier, value as value   |
-    | map<text, timestamp>     |     ✓     |   Col name as col family, MAP key as column qualifier, value as value   |
-    | map<timestamp, text>     |     ✓     |   Col name as col family, MAP key as column qualifier, value as value   |
-    | map<timestamp, int>      |     ✓     |   Col name as col family, MAP key as column qualifier, value as value   |
-    | map<timestamp, bigint>   |     ✓     |   Col name as col family, MAP key as column qualifier, value as value   |
-    | map<timestamp, float>    |     ✓     |   Col name as col family, MAP key as column qualifier, value as value   |
-    | map<timestamp, double>   |     ✓     |   Col name as col family, MAP key as column qualifier, value as value   |
-    | map<timestamp, boolean>  |     ✓     |   Col name as col family, MAP key as column qualifier, value as value   |
-    | map<timestamp, timestamp>|     ✓     |   Col name as col family, MAP key as column qualifier, value as value   |
-    | set<text>                |     ✓     | Col name as col family, SET key as column qualifier, value remain empty |
-    | set<int>                 |     ✓     | Col name as col family, SET key as column qualifier, value remain empty |
-    | set<bigint>              |     ✓     | Col name as col family, SET key as column qualifier, value remain empty |
-    | set<float>               |     ✓     | Col name as col family, SET key as column qualifier, value remain empty |
-    | set<double>              |     ✓     | Col name as col family, SET key as column qualifier, value remain empty |
-    | set<boolean>             |     ✓     | Col name as col family, SET key as column qualifier, value remain empty |
-    | set<timestamp>           |     ✓     | Col name as col family, SET key as column qualifier, value remain empty |
-    | list<text>               |     ✓     | YES                                                                     |
-    | list<int>                |     ✓     | YES                                                                     |
-    | list<bigint>             |     ✓     | YES                                                                     |
-    | list<float>              |     ✓     | YES                                                                     |
-    | list<double>             |     ✓     | YES                                                                     |
-    | list<boolean>            |     ✓     | YES                                                                     |
-    | list<timestamp>          |     ✓     | YES                                                                     |
-=======
 ## 1. Supported data types
 
  
@@ -58,10 +15,10 @@
   | float                    |     ✓     |                                RAW BYTES                                |
   | double                   |     ✓     |                                RAW BYTES                                |
   | boolean                  |     ✓     |                                RAW BYTES                                |
-  | map<key, value>          |     ✓     |   Col name as col family, MAP key as column qualifier, value as value   |
+  | counter                  |     ✓     | Col name as col family, "v" used as column qualifier.                  |
+    | map<key, value>          |     ✓     |   Col name as col family, MAP key as column qualifier, value as value   |
   | set&lt;item&gt;          |     ✓     | Col name as col family, SET item as column qualifier, value remain empty |
   | list&lt;item&gt;         |     ✓     | Col name as col family, current timestamp as column qualifier, list items as value |
->>>>>>> a23e53a4
 
 All list types follow the same storage pattern:  
 **Col name as col family, current timestamp (with nanosecond precision) as column qualifier, list items as column value.**
