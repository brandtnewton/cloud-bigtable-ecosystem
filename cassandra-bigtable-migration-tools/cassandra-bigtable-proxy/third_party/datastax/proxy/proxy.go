--- conflicted
+++ resolved
@@ -214,9 +214,7 @@
 		if err != nil {
 			return nil, err
 		}
-<<<<<<< HEAD
-		tableMetadata[instanceID] = tbdata
-		pkMetadata[instanceID] = pkdata
+		allTables = append(allTables, tableConfigs...)
 	}
 	schemaMappingConfig := &schemaMapping.SchemaMappingConfig{
 		Logger:              config.Logger,
@@ -224,9 +222,6 @@
 		PkMetadataCache:     pkMetadata,
 		SystemColumnFamily:  config.BigtableConfig.DefaultColumnFamily,
 		CounterColumnFamily: config.BigtableConfig.CounterColumnFamily,
-=======
-		allTables = append(allTables, tableConfigs...)
->>>>>>> 0bcd1e44
 	}
 	schemaMappingConfig := schemaMapping.NewSchemaMappingConfig(config.BigtableConfig.DefaultColumnFamily, config.Logger, allTables)
 	responseHandler := &responsehandler.TypeHandler{
